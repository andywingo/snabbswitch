--- conflicted
+++ resolved
@@ -190,13 +190,8 @@
 	$(Q) luajit -bg -n $(subst /,.,$*)_inc $(basename $@).luainc $@
 
 # Create list of programs that exist
-<<<<<<< HEAD
-program/programs.inc: FORCE
-	@ls -1d program/*/ | xargs basename -a > $@
-=======
 program/programs.inc:
 	@(for d in program/*/; do basename $$d; done) > $@
->>>>>>> e65d7c03
 
 FORCE:
 
