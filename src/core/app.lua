module(...,package.seeall)

<<<<<<< HEAD
local packet  = require("core.packet")
local lib     = require("core.lib")
local link    = require("core.link")
local config  = require("core.config")
local timer   = require("core.timer")
local counter = require("core.counter")
local zone    = require("jit.zone")
local ffi     = require("ffi")
local C       = ffi.C
=======
local packet = require("core.packet")
local lib    = require("core.lib")
local link   = require("core.link")
local config = require("core.config")
local timer  = require("core.timer")
local counter = require("core.counter")
local top    = require("lib.ipc.shmem.top")
local fs     = require("lib.ipc.fs")
local zone   = require("jit.zone")
local ffi    = require("ffi")
local C      = ffi.C
>>>>>>> 1b851634
require("core.packet_h")

-- Set to true to enable logging
log = false
local use_restart = false

test_skipped_code = 43

-- The set of all active apps and links in the system.
-- Indexed both by name (in a table) and by number (in an array).
app_table,  app_array  = {}, {}
link_table, link_array = {}, {}

configuration = config.new()

-- Counters for statistics.
breaths   = counter.open("engine/breaths")   -- Total breaths taken
frees     = counter.open("engine/frees")     -- Total packets freed
freebits  = counter.open("engine/freebits")  -- Total packet bits freed (for 10GbE)
freebytes = counter.open("engine/freebytes") -- Total packet bytes freed
configs   = counter.open("engine/configs")   -- Total configurations loaded

-- Breathing regluation to reduce CPU usage when idle by calling usleep(3).
--
-- There are two modes available:
--
--   Hz = <n> means to aim for an exact <n> breaths per second rhythm
--   Hz = false means dynamic adjustment of the breathing interval
--
-- Dynamic adjustment automatically scales the time to sleep between
-- breaths from nothing up to maxsleep (default: 100us). If packets
-- are processed during a breath then the sleep period is halved, and
-- if no packets are processed during a breath then the sleep interval
-- is increased by one microsecond.
--
-- The default is dynamic adjustment which should work well for the
-- majority of cases.

Hz = false
sleep = 0
maxsleep = 100

-- busywait: If true then the engine will poll for new data in a tight
-- loop (100% CPU) instead of sleeping according to the Hz setting.
busywait = false

-- Return current monotonic time in seconds.
-- Can be used to drive timers in apps.
monotonic_now = false
function now ()
   return monotonic_now or C.get_monotonic_time()
end

-- Run app:methodname() in protected mode (pcall). If it throws an
-- error app will be marked as dead and restarted eventually.
local function with_restart (app, method)
   if use_restart then
      -- Run fn in protected mode using pcall.
      local status, err = pcall(method, app)

      -- If pcall caught an error mark app as "dead" (record time and cause
      -- of death).
      if not status then app.dead = { error = err, time = now() } end
   else
      method(app)
   end
end

-- Restart dead apps.
function restart_dead_apps ()
   if not use_restart then return end
   local restart_delay = 2 -- seconds
   local actions = { start={}, restart={}, reconfig={}, keep={}, stop={} }
   local restart = false

   -- Collect 'restart' actions for dead apps and log their errors.
   for i = 1, #app_array do
      local app = app_array[i]
      if app.dead and (now() - app.dead.time) >= restart_delay then
         restart = true
         io.stderr:write(("Restarting %s (died at %f: %s)\n")
                         :format(app.appname, app.dead.time, app.dead.error))
         table.insert(actions.restart, app.appname)
      else
         table.insert(actions.keep, app.appname)
      end
   end

   -- Restart dead apps if necessary.
   if restart then apply_config_actions(actions, configuration) end
end

-- Configure the running app network to match new_configuration.
--
-- Successive calls to configure() will migrate from the old to the
-- new app network by making the changes needed.
function configure (new_config)
   local actions = compute_config_actions(configuration, new_config)
   apply_config_actions(actions, new_config)
   configuration = new_config
   counter.add(configs)
end

-- Return the configuration actions needed to migrate from old config to new.
--
-- Here is an example return value for a case where two apps must
-- start, one must stop, and one is kept as it is:
--   { start = {'newapp1', 'newapp2'},
--     stop  = {'deadapp1'},
--     keep  = {'oldapp1'},
--     restart = {},
--     reconfig = {}
--   }
function compute_config_actions (old, new)
   local actions = { start={}, restart={}, reconfig={}, keep={}, stop={} }
   for appname, info in pairs(new.apps) do
      local class, arg = info.class, info.arg
      local action = nil
      if not old.apps[appname]                then action = 'start'
      elseif old.apps[appname].class ~= class then action = 'restart'
      elseif not lib.equal(old.apps[appname].arg, arg)
                                              then action = 'reconfig'
      else                                         action = 'keep'  end
      table.insert(actions[action], appname)
   end
   for appname in pairs(old.apps) do
      if not new.apps[appname] then
         table.insert(actions['stop'], appname)
      end
   end
   return actions
end

-- Update the active app network by applying the necessary actions.
function apply_config_actions (actions, conf)
   -- The purpose of this function is to populate these tables:
   local new_app_table,  new_app_array  = {}, {}, {}
   local new_link_table, new_link_array = {}, {}, {}
   -- Temporary name->index table for use in link renumbering
   local app_name_to_index = {}
   -- Table of functions that execute config actions
   local ops = {}
   function ops.stop (name)
      if app_table[name].stop then app_table[name]:stop() end
   end
   function ops.keep (name)
      new_app_table[name] = app_table[name]
      table.insert(new_app_array, app_table[name])
      app_name_to_index[name] = #new_app_array
   end
   function ops.start (name)
      local class = conf.apps[name].class
      local arg = conf.apps[name].arg
      local app = class:new(arg)
      local zone = app.zone or getfenv(class.new)._NAME or name
      app.appname = name
      app.output = {}
      app.input = {}
      new_app_table[name] = app
      table.insert(new_app_array, app)
      app_name_to_index[name] = #new_app_array
      app.zone = zone
   end
   function ops.restart (name)
      ops.stop(name)
      ops.start(name)
   end
   function ops.reconfig (name)
      if app_table[name].reconfig then
         local arg = conf.apps[name].arg
         local app = app_table[name]
         app:reconfig(arg)
         new_app_table[name] = app
         table.insert(new_app_array, app)
         app_name_to_index[name] = #new_app_array
      else
         ops.restart(name)
      end
   end
   -- Dispatch actions in a suitable sequence.
   for _, action in ipairs({'stop', 'restart', 'keep', 'reconfig', 'start'}) do
      for _, name in ipairs(actions[action]) do
         if log and action ~= 'keep' then
            io.write("engine: ", action, " app ", name, "\n")
         end
         ops[action](name)
      end
   end
   -- Setup links: create (or reuse) and renumber.
   for linkspec in pairs(conf.links) do
      local fa, fl, ta, tl = config.parse_link(linkspec)
      if not new_app_table[fa] then error("no such app: " .. fa) end
      if not new_app_table[ta] then error("no such app: " .. ta) end
      -- Create or reuse a link and assign/update receiving app index
      local link = link_table[linkspec] or link.new(linkspec)
      link.receiving_app = app_name_to_index[ta]
      -- Add link to apps
      new_app_table[fa].output[fl] = link
      table.insert(new_app_table[fa].output, link)
      new_app_table[ta].input[tl] = link
      table.insert(new_app_table[ta].input, link)
      -- Remember link
      new_link_table[linkspec] = link
      table.insert(new_link_array, link)
   end
   -- Free obsolete links.
   for linkspec, r in pairs(link_table) do
      if not new_link_table[linkspec] then link.free(r, linkspec) end
   end
   -- commit changes
   app_table, link_table = new_app_table, new_link_table
   app_array, link_array = new_app_array, new_link_array
end

-- Call this to "run snabb switch".
function main (options)
   options = options or {}
   local done = options.done
   local no_timers = options.no_timers
   if options.duration then
      assert(not done, "You can not have both 'duration' and 'done'")
      done = lib.timer(options.duration * 1e9)
   end
   monotonic_now = C.get_monotonic_time()
   repeat
      breathe()
      if not no_timers then timer.run() end
      if not busywait then pace_breathing() end
   until done and done()
   if not options.no_report then report(options.report) end
end

local nextbreath
local lastfrees = 0
local lastfreebits = 0
local lastfreebytes = 0
-- Wait between breaths to keep frequency with Hz.
function pace_breathing ()
   if Hz then
      nextbreath = nextbreath or monotonic_now
      local sleep = tonumber(nextbreath - monotonic_now)
      if sleep > 1e-6 then
         C.usleep(sleep * 1e6)
         monotonic_now = C.get_monotonic_time()
      end
      nextbreath = math.max(nextbreath + 1/Hz, monotonic_now)
   else
      if lastfrees == counter.read(frees) then
         sleep = math.min(sleep + 1, maxsleep)
         C.usleep(sleep)
      else
         sleep = math.floor(sleep/2)
      end
      lastfrees = counter.read(frees)
      lastfreebytes = counter.read(freebytes)
      lastfreebits = counter.read(freebits)
   end
end

function breathe ()
   monotonic_now = C.get_monotonic_time()
   -- Restart: restart dead apps
   restart_dead_apps()
   -- Inhale: pull work into the app network
   for i = 1, #app_array do
      local app = app_array[i]
--      if app.pull then
--         zone(app.zone) app:pull() zone()
      if app.pull and not app.dead then
         zone(app.zone)
         with_restart(app, app.pull)
         zone()
      end
   end
   -- Exhale: push work out through the app network
   local firstloop = true
   repeat
      local progress = false
      -- For each link that has new data, run the receiving app
      for i = 1, #link_array do
         local link = link_array[i]
         if firstloop or link.has_new_data then
            link.has_new_data = false
            local receiver = app_array[link.receiving_app]
            if receiver.push and not receiver.dead then
               zone(receiver.zone)
               with_restart(receiver, receiver.push)
               zone()
               progress = true
            end
         end
      end
      firstloop = false
   until not progress  -- Stop after no link had new data
<<<<<<< HEAD
   counter.add(breaths)
=======
   counter.publish()
   breaths = breaths + 1
end

local shmem_stats = nil
function init_realtime_stats ()
   if not shmem_stats then
      shmem_stats = top:new(instance_fs:resource("core-stats"))
   end
   shmem_stats:set_n_links(#link_array)
   for i, link in ipairs(link_array) do
      local name = nil
      for spec, spec_link in pairs(link_table) do
         if link == spec_link then
            name = spec
            break
         end
      end
      shmem_stats:set_link_name(i - 1, name)
      shmem_stats:set_link(i - 1,
                           link.stats.rxpackets,
                           link.stats.txpackets,
                           link.stats.rxbytes,
                           link.stats.txbytes,
                           link.stats.txdrop)
   end
end

function update_realtime_stats ()
   shmem_stats:set("frees", frees)
   shmem_stats:set("bytes", freebytes)
   shmem_stats:set("breaths", breaths)
   for i, link in ipairs(link_array) do
      shmem_stats:set_link(i - 1,
                           link.stats.rxpackets,
                           link.stats.txpackets,
                           link.stats.rxbytes,
                           link.stats.txbytes,
                           link.stats.txdrop)
   end
>>>>>>> 1b851634
end

function report (options)
   if not options or options.showload then
      report_load()
   end
   if options and options.showlinks then
      report_links()
   end
   if options and options.showapps then
      report_apps()
   end
end

-- Load reporting prints several metrics:
--   time - period of time that the metrics were collected over
--   fps  - frees per second (how many calls to packet.free())
--   fpb  - frees per breath
--   bpp  - bytes per packet (average packet size)
local lastloadreport = nil
local reportedfrees = nil
local reportedfreebits = nil
local reportedfreebytes = nil
local reportedbreaths = nil
function report_load ()
   local frees = counter.read(frees)
   local freebits = counter.read(freebits)
   local freebytes = counter.read(freebytes)
   local breaths = counter.read(breaths)
   if lastloadreport then
      local interval = now() - lastloadreport
      local newfrees   = tonumber(frees - reportedfrees)
      local newbytes   = tonumber(freebytes - reportedfreebytes)
      local newbits    = tonumber(freebits - reportedfreebits)
      local newbreaths = tonumber(breaths - reportedbreaths)
      local fps = math.floor(newfrees/interval)
      local fbps = math.floor(newbits/interval)
      local fpb = math.floor(newfrees/newbreaths)
      local bpp = math.floor(newbytes/newfrees)
      print(("load: time: %-2.2fs  fps: %-9s fpGbps: %-3.3f fpb: %-3s bpp: %-4s sleep: %-4dus"):format(
         interval,
         lib.comma_value(fps),
         fbps / 1e9,
         lib.comma_value(fpb),
         (bpp ~= bpp) and "-" or tostring(bpp), -- handle NaN
         sleep))
   end
   lastloadreport = now()
   reportedfrees = frees
   reportedfreebits = freebits
   reportedfreebytes = freebytes
   reportedbreaths = breaths
end

function report_links ()
   print("link report:")
   local function loss_rate(drop, sent)
      sent = tonumber(sent)
      if not sent or sent == 0 then return 0 end
      return tonumber(drop) * 100 / (tonumber(drop)+sent)
   end
   local names = {}
   for name in pairs(link_table) do table.insert(names, name) end
   table.sort(names)
   for i, name in ipairs(names) do
      l = link_table[name]
      local txpackets = counter.read(l.stats.txpackets)
      local txdrop = counter.read(l.stats.txdrop)
      print(("%20s sent on %s (loss rate: %d%%)"):format(
            lib.comma_value(txpackets), name, loss_rate(txdrop, txpackets)))
   end
end

function report_apps ()
   print ("apps report:")
   for name, app in pairs(app_table) do
      if app.dead then
         print(name, ("[dead: %s]"):format(app.dead.error))
      elseif app.report then
         print(name)
         -- Restarts are currently disabled, still we want to not die on
         -- errors during app reports, thus this workaround:
         -- with_restart(app, app.report)
         local status, err = pcall(app.report, app)
         if not status then
            print("Warning: "..name.." threw an error during report: "..err)
         end
      end
   end
end

function selftest ()
   if not use_restart then
      print("with_restart disabled\nTest skipped")
      os.exit(test_skipped_code)
   end
   print("selftest: app")
   local App = {}
   function App:new () return setmetatable({}, {__index = App}) end
   local c1 = config.new()
   config.app(c1, "app1", App)
   config.app(c1, "app2", App)
   config.link(c1, "app1.x -> app2.x")
   print("empty -> c1")
   configure(c1)
   assert(#app_array == 2)
   assert(#link_array == 1)
   assert(app_table.app1 and app_table.app2)
   local orig_app1 = app_table.app1
   local orig_app2 = app_table.app2
   local orig_link = link_array[1]
   print("c1 -> c1")
   configure(c1)
   assert(app_table.app1 == orig_app1)
   assert(app_table.app2 == orig_app2)
   local c2 = config.new()
   config.app(c2, "app1", App, "config")
   config.app(c2, "app2", App)
   config.link(c2, "app1.x -> app2.x")
   config.link(c2, "app2.x -> app1.x")
   print("c1 -> c2")
   configure(c2)
   assert(#app_array == 2)
   assert(#link_array == 2)
   assert(app_table.app1 ~= orig_app1) -- should be restarted
   assert(app_table.app2 == orig_app2) -- should be the same
   -- tostring() because == does not work on FFI structs?
   assert(tostring(orig_link) == tostring(link_table['app1.x -> app2.x']))
   print("c2 -> c1")
   configure(c1) -- c2 -> c1
   assert(app_table.app1 ~= orig_app1) -- should be restarted
   assert(app_table.app2 == orig_app2) -- should be the same
   assert(#app_array == 2)
   assert(#link_array == 1)
   print("c1 -> empty")
   configure(config.new())
   assert(#app_array == 0)
   assert(#link_array == 0)
   -- Test app restarts on failure.
   print("c_fail")
   local App1 = {zone="test"}
   function App1:new () return setmetatable({}, {__index = App1}) end
   function App1:pull () error("Pull error.") end
   function App1:push () return true end
   function App1:report () return true end
   local App2 = {zone="test"}
   function App2:new () return setmetatable({}, {__index = App2}) end
   function App2:pull () return true end
   function App2:push () error("Push error.") end
   function App2:report () return true end
   local App3 = {zone="test"}
   function App3:new () return setmetatable({}, {__index = App3}) end
   function App3:pull () return true end
   function App3:push () return true end
   function App3:report () error("Report error.") end
   local c_fail = config.new()
   config.app(c_fail, "app1", App1)
   config.app(c_fail, "app2", App2)
   config.app(c_fail, "app3", App3)
   config.link(c_fail, "app1.x -> app2.x")
   configure(c_fail)
   local orig_app1 = app_table.app1
   local orig_app2 = app_table.app2
   local orig_app3 = app_table.app3
   local orig_link1 = link_array[1]
   local orig_link2 = link_array[2]
   main({duration = 4, report = {showapps = true}})
   assert(app_table.app1 ~= orig_app1) -- should be restarted
   assert(app_table.app2 ~= orig_app2) -- should be restarted
   assert(app_table.app3 == orig_app3) -- should be the same
   main({duration = 4, report = {showapps = true}})
   assert(app_table.app3 ~= orig_app3) -- should be restarted
   print("OK")
end

-- XXX add graphviz() function back.
<|MERGE_RESOLUTION|>--- conflicted
+++ resolved
@@ -1,6 +1,5 @@
 module(...,package.seeall)
 
-<<<<<<< HEAD
 local packet  = require("core.packet")
 local lib     = require("core.lib")
 local link    = require("core.link")
@@ -10,19 +9,6 @@
 local zone    = require("jit.zone")
 local ffi     = require("ffi")
 local C       = ffi.C
-=======
-local packet = require("core.packet")
-local lib    = require("core.lib")
-local link   = require("core.link")
-local config = require("core.config")
-local timer  = require("core.timer")
-local counter = require("core.counter")
-local top    = require("lib.ipc.shmem.top")
-local fs     = require("lib.ipc.fs")
-local zone   = require("jit.zone")
-local ffi    = require("ffi")
-local C      = ffi.C
->>>>>>> 1b851634
 require("core.packet_h")
 
 -- Set to true to enable logging
@@ -252,6 +238,7 @@
       if not no_timers then timer.run() end
       if not busywait then pace_breathing() end
    until done and done()
+   counter.publish()
    if not options.no_report then report(options.report) end
 end
 
@@ -317,50 +304,9 @@
       end
       firstloop = false
    until not progress  -- Stop after no link had new data
-<<<<<<< HEAD
    counter.add(breaths)
-=======
-   counter.publish()
-   breaths = breaths + 1
-end
-
-local shmem_stats = nil
-function init_realtime_stats ()
-   if not shmem_stats then
-      shmem_stats = top:new(instance_fs:resource("core-stats"))
-   end
-   shmem_stats:set_n_links(#link_array)
-   for i, link in ipairs(link_array) do
-      local name = nil
-      for spec, spec_link in pairs(link_table) do
-         if link == spec_link then
-            name = spec
-            break
-         end
-      end
-      shmem_stats:set_link_name(i - 1, name)
-      shmem_stats:set_link(i - 1,
-                           link.stats.rxpackets,
-                           link.stats.txpackets,
-                           link.stats.rxbytes,
-                           link.stats.txbytes,
-                           link.stats.txdrop)
-   end
-end
-
-function update_realtime_stats ()
-   shmem_stats:set("frees", frees)
-   shmem_stats:set("bytes", freebytes)
-   shmem_stats:set("breaths", breaths)
-   for i, link in ipairs(link_array) do
-      shmem_stats:set_link(i - 1,
-                           link.stats.rxpackets,
-                           link.stats.txpackets,
-                           link.stats.rxbytes,
-                           link.stats.txbytes,
-                           link.stats.txdrop)
-   end
->>>>>>> 1b851634
+   -- Publish counters at a reasonable frequency
+   if counter.read(breaths) % 100 == 0 then counter.publish() end
 end
 
 function report (options)
